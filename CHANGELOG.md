# Changelog
All notable changes to this project will be documented in this file.

The format is based on [Keep a Changelog](http://keepachangelog.com/en/1.0.0/)
and this project adheres to [Semantic Versioning](http://semver.org/spec/v2.0.0.html).



## Unreleased
<<<<<<< HEAD
### Fixed
- Typo in GUI via `ifpd serve`.
=======

## [2.1.0.post1] - 2021-10-20
### Fixed
- Trove classifiers in `pyproject.toml`.

## [2.1.0] - 2021-10-20
### Added
- Pre-commit hooks.

### Changed
- Import of custom routes script with `importlib.util`.
- Updated dependencies.
- Dropped support for Python 3.6.

### Fixed
- Typo in GUI via `ifpd serve`.
- Typos in GUI.
- Alternative tab switcher of probe-design GUI.
>>>>>>> 0437f396


## [2.0.5] - 2021-02-22
## Added
- `poetry.lock` file for common dependency versions.
- Logging commands submitted to queue via `ifpd serve`.

## Changed
- Upgraded dependencies to latest versions and tested.

## Fixed
- Minor bug in `ifpd_mkdb` triggered by databases with 1 oligo in a feature. (unlikely scenario)
- Bug in `ifpd_serve` that added quotes around `--region start end` and caused queries to fail.



## [2.0.4] - 2021-02-11
### Added
- Tooltip to GUI explaining that setting `start` and `end` to the same value triggers a query of the whole feature.
- `const.py` module with package version tag and other constants.
- Option to hide breadcrumbs when running `serve`.
- Enforcing GUI to be accessed at serving URI, not viewing one.

### Changed
- Switched from setup.py to poetry setup.
- Simplified authorship and license comment.
- Now all scripts are accessible through a single entry-point at "ifpd".
- Now asking for arguments "chrom [--region start end]" when querying.
- Single probe design default behavior now does not stop if not enough oligos are found, instead it generates a probe with the largest number of oligos. To revert to the old behavior use the `--exact-n-oligo` option.
- Changed extension of simple template files to `.tpl.html`.
- Moved documentation to `docs`.
- `mkdb` does not support sequence-less inputs anymore.
- `query probe` and `query set` argument order changed.
- Made `static` argument mandatory for `serve`, for compatibility with `pipx` installation.
- `Error 500` now triggers a redirect to app homepage with a 5s delay.
- Breadcrumbs are on by default on `serve.`

## Fixed
- Blacked code.
- Bugs crashing query when probe has 1 or 2 oligos only.
- Bugs crashing query when probe set has 1 or 2 probes only.

## Removed
- `web` module and all network-based checks.
- Network-based checks from `dbchk`.
- Dependency from `ggc` and `tqdm`.
- Sequence-less databases due to bug.



## [2.0.3.post2] - 2019-09-11
## Fixed
- Bug crashing web interface due to missing str2int conversion.



## [2.0.3.post1] - 2019-07-24
### Fixed
- Bug crashing interface when no CUSTOM flags are present in a database.



## [2.0.3] - 2019-05-29
### Added
- Option to easily add google analytics tokens to design interface.

### Fixed
- Showing all probe candidates when using -1 option.



## [2.0.2] - 2019-02-07
### Fixed
- `ifpd_mkdb` now does not crush at start.
    + Added `--no-net` option.



## [2.0.1.post6] - 2019-02-04
### Changed
- Bootstrap grid and card layout in database tab.

### Fixed
- Fixed behaviour of `--list-refGenomes` option.



## [2.0.1.post5] - 2019-02-04
### Fixed
- Changed links in headers for CORS.
- Changed routes to Probe design app for "/" management.



## [2.0.1.post4] - 2019-02-01
### Changed
- Now showing error log if a query crashes.



## [2.0.1.post3] - 2019-01-31
### Fixed
- Calculation of oligonucleotide midpoint for plotting.


## [2.0.1] - 2019-01-30
### Added
- Option for cookie consent banner.
- Menu advanced options.

### Changed
- Moved link to close bookmark alert to the right.
- Renamed `spread` feature to `homogeneity`.
- Made fields in query form responsiv.



## [2.0.0.post1] - 2019-01-25
### Added
- `bioext` module for biological file extension methods.
    + `UCSCbed` class to read files in UCSC bed format.
- `web` module for web-service related methods.
    + UCSC DAS server related methods.
- `query` module for query and database management.
    + Implemented oligo database class that asserts it when reading it.
- `stats` module for statistics-related methods.
- `fprode_mkdb` script: re-format a database to be compatible with FISH-ProDe.
    + List UCSC available reference genomes with `--list-refGenomes`.
    + `.config` file generated using the `configparser` package.
- `fprode_dbchk`: checks database integrity.
- Parallelization to probe set query script. (only local)

### Changed
- Renamed package to `ifpd`.
- Moved interface documents to separate sub-folder.
- Each database is structured as follows:
    + One file per chromosome, with the name being the same as the chromosome. One row per oligo and two columns: start and end position, as per the UCSC bed format standard. Also, a third (optional) column can be present, with the sequence of the oligo.
    + One `.config` file with the database details.
- Database query now split in two scripts (`fprode_dbquery_probe` and `fprode_dbquery_probeSet`), for single-probe and probe-set design.
    + Query-related methods moved to the `query` sub-module.
    + Query ID now handled server-side, for easier standalone script execution.
    + Region of interest now passed as `chrN:XXX,YYY`, for convenience.
    + Query name and description now handled only server-side, i.e., removed as input parameters of the query scripts.
- Refined user interface.
- Queue in web interface now reports region and isotimestamp for each queued query.
- Queries can be reached by knowing their ID only.
- Using newer version of JavaScript libraries.

### Removed
- `fprode_dbextract`
- Single probe batch query interface.
- Query table from interface.



## [1.1.0] - 2018-08-25
### Changed
- Refactored as Python package.



## [0.0.1] - 2017-08-06 - First release

[2.1.0.post1]: https://github.com/ggirelli/iFISH-probe-design/releases/tag/v2.1.0.post1
[2.1.0]: https://github.com/ggirelli/iFISH-probe-design/releases/tag/v2.1.0
[2.0.5]: https://github.com/ggirelli/iFISH-probe-design/releases/tag/v2.0.5
[2.0.4]: https://github.com/ggirelli/iFISH-probe-design/releases/tag/v2.0.4
[2.0.3.post2]: https://github.com/ggirelli/iFISH-probe-design/releases/tag/v2.0.3.post2
[2.0.3.post1]: https://github.com/ggirelli/iFISH-probe-design/releases/tag/v2.0.3.post1
[2.0.3]: https://github.com/ggirelli/iFISH-probe-design/releases/tag/v2.0.3
[2.0.2]: https://github.com/ggirelli/iFISH-probe-design/releases/tag/v2.0.2
[2.0.1.post6]: https://github.com/ggirelli/iFISH-probe-design/releases/tag/v2.0.1.post6
[2.0.1.post5]: https://github.com/ggirelli/iFISH-probe-design/releases/tag/v2.0.1.post5
[2.0.1.post4]: https://github.com/ggirelli/iFISH-probe-design/releases/tag/v2.0.1.post4
[2.0.1.post3]: https://github.com/ggirelli/iFISH-probe-design/releases/tag/v2.0.1.post3
[2.0.1]: https://github.com/ggirelli/iFISH-probe-design/releases/tag/v2.0.1
[2.0.0.post1]: https://github.com/ggirelli/iFISH-probe-design/releases/tag/v2.0.0.post1
[1.1.0]: https://github.com/ggirelli/iFISH-Probe-Design/releases/tag/v1.1.0  
[0.0.1]: https://github.com/ggirelli/iFISH-Probe-Design/releases/tag/v0.0.1  <|MERGE_RESOLUTION|>--- conflicted
+++ resolved
@@ -7,10 +7,6 @@
 
 
 ## Unreleased
-<<<<<<< HEAD
-### Fixed
-- Typo in GUI via `ifpd serve`.
-=======
 
 ## [2.1.0.post1] - 2021-10-20
 ### Fixed
@@ -29,7 +25,6 @@
 - Typo in GUI via `ifpd serve`.
 - Typos in GUI.
 - Alternative tab switcher of probe-design GUI.
->>>>>>> 0437f396
 
 
 ## [2.0.5] - 2021-02-22
