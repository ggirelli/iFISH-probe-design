--- conflicted
+++ resolved
@@ -12,15 +12,9 @@
 
 ## Requirements
 
-<<<<<<< HEAD
-**iFISH-Probe-Designer** is fully implemented in Python3.7+, thus you need Python3 to run it. Check out [here](https://realpython.com/installing-python/) how to install Python3.6.1+ on your machine if you don't have it yet.
-
-`ifpd` has been tested with Python 3.7, and 3.8. We recommend installing it using `pipx` (see [below](https://github.com/ggirelli/ifish-probe-design#install)) to avoid dependency conflicts with other packages. The packages it depends on are listed in our [dependency graph](https://github.com/ggirelli/ifish-probe-design/network/dependencies). We use [`poetry`](https://github.com/python-poetry/poetry) to handle our dependencies.
-=======
 **iFISH-Probe-Designer** is fully implemented in Python3.7+, thus you need Python3 to run it. Check out [here](https://realpython.com/installing-python/) how to install Python3.7+ on your machine if you don't have it yet.
 
 `ifpd` has been tested with Python 3.7, 3.8, and 3.9. We recommend installing it using `pipx` (see [below](https://github.com/ggirelli/ifish-probe-design#install)) to avoid dependency conflicts with other packages. The packages it depends on are listed in our [dependency graph](https://github.com/ggirelli/ifish-probe-design/network/dependencies). We use [`poetry`](https://github.com/python-poetry/poetry) to handle our dependencies.
->>>>>>> 0437f396
 
 ## Installation
 
